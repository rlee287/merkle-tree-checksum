#![forbid(unsafe_code)]

extern crate merkle_tree;

use std::str::FromStr;
use std::fmt;
use crate::error_types::HeaderParsingErr;
use crate::parse_functions::size_str_to_num;

use crossbeam_channel::Sender as CrossbeamSender;
use indicatif::{ProgressDrawTarget, ProgressStyle, ProgressBar, MultiProgress};

use strum_macros::EnumString;

use crate::hash_enum::HashFunctions;

use merkle_tree::{block_t, branch_t, Consumer};

use std::path::{Path, PathBuf};
use walkdir::WalkDir;

#[derive(Debug, Clone)]
pub(crate) enum ChannelOrPb<T> {
    Channel(CrossbeamSender<T>),
    ProgressBar(ProgressBar)
}
impl<T> From<CrossbeamSender<T>> for ChannelOrPb<T> {
    fn from(value: CrossbeamSender<T>) -> Self {
        Self::Channel(value)
    }
}
impl<T> From<ProgressBar> for ChannelOrPb<T> {
    fn from(value: ProgressBar) -> Self {
        Self::ProgressBar(value)
    }
}
// Have to impl by hand because both Consumer trait and ProgressBar struct are foreign
impl<T> Consumer<T> for ChannelOrPb<T> {
    fn accept(&self, var: T) -> Result<(), T> {
        match self {
            ChannelOrPb::Channel(sender) => sender.accept(var),
            ChannelOrPb::ProgressBar(pb) => {
                pb.inc(1);
                Ok(())
            },
        }
    }
}
// Uses drop impl to finish the pb
impl<T> Drop for ChannelOrPb<T> {
    fn drop(&mut self) {
        match self {
            ChannelOrPb::Channel(_) => {/* do nothing */},
            // Unfortunately can't check if pb finished here
            ChannelOrPb::ProgressBar(pb) => {pb.finish()},
        }
    }
}

#[derive(Debug, Clone, PartialEq, Eq, Hash)]
pub struct StoredAndComputed<T> {
    stored: T,
    computed: T
}
impl<T> StoredAndComputed<T> {
    pub const fn new(stored: T, computed: T) -> Self {
        StoredAndComputed {stored, computed}
    }
    #[inline]
    pub const fn stored(&self) -> &T {
        &self.stored
    }
    #[inline]
    pub const fn computed(&self) -> &T {
        &self.computed
    }
}
impl<T: Copy> Copy for StoredAndComputed<T> {}

#[derive(Debug, Clone, Copy, PartialEq, Eq)]
#[derive(EnumString, strum_macros::Display)]
// Don't use strum(ascii_case_insensitive) because we only accept two types
pub(crate) enum HeaderElement {
    #[strum(to_string = "Block size", serialize = "block size")]
    BlockSize,
    #[strum(to_string = "Branching factor", serialize = "branch factor")]
    BranchFactor,
    #[strum(to_string = "Hash function", serialize = "hash function")]
    HashFunction
}

#[derive(Debug, Clone, Copy, PartialEq, Eq)]
pub(crate) struct TreeParams {
    pub block_size: block_t,
    pub branch_factor: branch_t,
    pub hash_function: HashFunctions
}
impl TreeParams {
    pub fn from_lines(string_arr: &[String; 3]) -> Result<TreeParams, Vec<HeaderParsingErr>> {
        let mut block_size_opt: Option<block_t> = None;
        let mut branch_factor_opt: Option<branch_t> = None;
        let mut hash_function_opt: Option<HashFunctions> = None;
        let mut errors: Vec<HeaderParsingErr> = Vec::new();
        for string_element in string_arr {
            let string_split: Vec<&str> = string_element.split(':').collect();
            if string_split.len() != 2 {
                errors.push(HeaderParsingErr::MalformedFile);
                continue;
            }
            let (key, value) = (string_split[0], string_split[1].trim());
            match HeaderElement::from_str(key) {
                Ok(HeaderElement::BlockSize) => {
                    match size_str_to_num(value) {
                        Ok(0) | Err(_) => {
                            errors.push(HeaderParsingErr::BadParameterValue(
                                HeaderElement::BlockSize, value.to_owned()));
                        }
                        Ok(val) => {
                            block_size_opt = Some(val);
                        }
                    }
                },
                Ok(HeaderElement::BranchFactor) => {
                    match value.parse::<branch_t>() {
                        Ok(0) | Ok(1) | Err(_) => {
                            errors.push(HeaderParsingErr::BadParameterValue(
                                HeaderElement::BranchFactor, value.to_owned()));
                        },
                        Ok(val) => {
                            branch_factor_opt = Some(val)
                        }
                    }
                },
                Ok(HeaderElement::HashFunction) => {
                    match value.parse::<HashFunctions>() {
                        Err(_) => {
                            errors.push(HeaderParsingErr::BadParameterValue(
                                HeaderElement::HashFunction, value.to_owned()));
                        },
                        Ok(val) => {
                            hash_function_opt = Some(val)
                        }
                    }
                },
                Err(_) => {
                    errors.push(
                        HeaderParsingErr::UnexpectedParameter(key.to_owned()));
                    continue;
                }
            }
        }
        if let (Some(block_size), Some(branch_factor), Some(hash_function)) = (block_size_opt, branch_factor_opt, hash_function_opt) {
            Ok(TreeParams {
                block_size,
                branch_factor,
                hash_function
            })
        } else {
            if block_size_opt.is_none() {
                errors.push(
                    HeaderParsingErr::MissingParameter(HeaderElement::BlockSize));
            }
            if branch_factor_opt.is_none() {
                errors.push(
                    HeaderParsingErr::MissingParameter(HeaderElement::BranchFactor));
            }
            if hash_function_opt.is_none() {
                errors.push(
                    HeaderParsingErr::MissingParameter(HeaderElement::HashFunction));
            }
            assert!(!errors.is_empty());
            Err(errors)
        }
    }
}
impl fmt::Display for TreeParams {
    fn fmt(&self, fmt: &mut fmt::Formatter) -> fmt::Result {
        writeln!(fmt, "Hash function: {}", self.hash_function)?;
        writeln!(fmt, "Block size: {}", self.block_size)?;
        writeln!(fmt, "Branching factor: {}", self.branch_factor)?;
        Ok(())
    }
}

pub(crate) fn str_to_files(file_str: &str) -> Option<Vec<PathBuf>> {
    let mut file_list = Vec::<PathBuf>::new();
    let file_path = Path::new(&file_str);
    if file_path.is_file() {
        file_list.push(file_path.to_path_buf());
    } else if file_path.is_dir() {
        // Walk directory to find all the files in it
        for entry in WalkDir::new(file_path).min_depth(1).follow_links(true) {
            let entry_unwrap = entry.unwrap();
            let entry_path = entry_unwrap.path();
            if entry_path.is_file() {
                file_list.push(entry_path.to_path_buf());
            }
        }
    } else {
        return None;
    }
    return Some(file_list);
<<<<<<< HEAD
=======
}


pub(crate) fn setup_pbs(pb_draw_target: ProgressDrawTarget, file_size: u64, pb_hash_len: u64) -> (ProgressBar, ProgressBar) {
    let pb_holder = MultiProgress::with_draw_target(pb_draw_target);

    let pb_file = pb_holder.add(ProgressBar::new(file_size));
    let pb_hash = pb_holder.add(ProgressBar::new(pb_hash_len));

    let pb_file_style = ProgressStyle::default_bar()
        // 4 = max length of message strings below
        .template("{msg:4} {bar:20} {bytes:>11}/{total_bytes:11} | {bytes_per_sec:>12}")
        .unwrap();
    let pb_hash_style = ProgressStyle::default_bar()
        .template("{msg:4} {bar:20} {pos:>11}/{len:11} | {per_sec:>12} [{elapsed_precise}] ETA [{eta}]")
        .unwrap();

    pb_hash.set_style(pb_hash_style);
    pb_file.set_style(pb_file_style);

    pb_file.set_message("File");
    pb_hash.set_message("Hash");

    (pb_file, pb_hash)
}

#[cfg(test)]
mod tests {
    use super::*;
    use std::str::FromStr;

    // Specifically test backwards compatibility here
    // The rest are OK, assuming strum isn't broken
    #[test]
    fn hash_enum_sha512trunc_backcompat() {
        assert_eq!(HashFunctions::from_str("sha512trunc224").unwrap(),
            HashFunctions::sha512_224);
        assert_eq!(HashFunctions::from_str("sha512trunc256").unwrap(),
            HashFunctions::sha512_256);
        assert_eq!(HashFunctions::from_str("sha512_224").unwrap(),
            HashFunctions::sha512_224);
        assert_eq!(HashFunctions::from_str("sha512_256").unwrap(),
            HashFunctions::sha512_256);
    }
    #[test]
    fn hash_enum_blake2_backcompat() {
        assert_eq!(HashFunctions::from_str("blake2b").unwrap(),
            HashFunctions::blake2b_512);
        assert_eq!(HashFunctions::from_str("blake2s").unwrap(),
            HashFunctions::blake2s_256);
        assert_eq!(HashFunctions::from_str("blake2b512").unwrap(),
            HashFunctions::blake2b_512);
        assert_eq!(HashFunctions::from_str("blake2s256").unwrap(),
            HashFunctions::blake2s_256);
    }
>>>>>>> 24f8124b
}<|MERGE_RESOLUTION|>--- conflicted
+++ resolved
@@ -200,10 +200,7 @@
         return None;
     }
     return Some(file_list);
-<<<<<<< HEAD
-=======
-}
-
+}
 
 pub(crate) fn setup_pbs(pb_draw_target: ProgressDrawTarget, file_size: u64, pb_hash_len: u64) -> (ProgressBar, ProgressBar) {
     let pb_holder = MultiProgress::with_draw_target(pb_draw_target);
@@ -226,36 +223,4 @@
     pb_hash.set_message("Hash");
 
     (pb_file, pb_hash)
-}
-
-#[cfg(test)]
-mod tests {
-    use super::*;
-    use std::str::FromStr;
-
-    // Specifically test backwards compatibility here
-    // The rest are OK, assuming strum isn't broken
-    #[test]
-    fn hash_enum_sha512trunc_backcompat() {
-        assert_eq!(HashFunctions::from_str("sha512trunc224").unwrap(),
-            HashFunctions::sha512_224);
-        assert_eq!(HashFunctions::from_str("sha512trunc256").unwrap(),
-            HashFunctions::sha512_256);
-        assert_eq!(HashFunctions::from_str("sha512_224").unwrap(),
-            HashFunctions::sha512_224);
-        assert_eq!(HashFunctions::from_str("sha512_256").unwrap(),
-            HashFunctions::sha512_256);
-    }
-    #[test]
-    fn hash_enum_blake2_backcompat() {
-        assert_eq!(HashFunctions::from_str("blake2b").unwrap(),
-            HashFunctions::blake2b_512);
-        assert_eq!(HashFunctions::from_str("blake2s").unwrap(),
-            HashFunctions::blake2s_256);
-        assert_eq!(HashFunctions::from_str("blake2b512").unwrap(),
-            HashFunctions::blake2b_512);
-        assert_eq!(HashFunctions::from_str("blake2s256").unwrap(),
-            HashFunctions::blake2s_256);
-    }
->>>>>>> 24f8124b
 }